--- conflicted
+++ resolved
@@ -346,14 +346,13 @@
     (gogoproto.nullable) = false,
     (gogoproto.jsontag) = "mysql,omitempty"
   ];
-<<<<<<< HEAD
-  MongoAtlas MongoAtlas = 11 [
-    (gogoproto.nullable) = false,
-    (gogoproto.jsontag) = "mongo_atlas,omitempty"
-  ];
-=======
   // AdminUser is the database admin user for automatic user provisioning.
   DatabaseAdminUser AdminUser = 11 [(gogoproto.jsontag) = "admin_user,omitempty"];
+  // MongoAtlas contains Atlas metadata about the database.
+  MongoAtlas MongoAtlas = 12 [
+    (gogoproto.nullable) = false,
+    (gogoproto.jsontag) = "mongo_atlas,omitempty"
+  ];
 }
 
 // DatabaseAdminUser contains information about privileged database user used
@@ -361,7 +360,6 @@
 message DatabaseAdminUser {
   // Name is the username of the privileged database user.
   string Name = 1 [(gogoproto.jsontag) = "name"];
->>>>>>> 2bb38605
 }
 
 // DatabaseStatusV3 contains runtime information about the database.
