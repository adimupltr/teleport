// Copyright 2022 Gravitational, Inc
//
// Licensed under the Apache License, Version 2.0 (the "License");
// you may not use this file except in compliance with the License.
// You may obtain a copy of the License at
//
//      http://www.apache.org/licenses/LICENSE-2.0
//
// Unless required by applicable law or agreed to in writing, software
// distributed under the License is distributed on an "AS IS" BASIS,
// WITHOUT WARRANTIES OR CONDITIONS OF ANY KIND, either express or implied.
// See the License for the specific language governing permissions and
// limitations under the License.

syntax = "proto3";

package prehog.v1alpha;

import "google/protobuf/duration.proto";
import "google/protobuf/timestamp.proto";

option go_package = "github.com/gravitational/teleport/lib/prehog/gen/prehog/v1alpha";

message UserLoginEvent {
  // anonymized
  string user_name = 1;
  // local/github/saml/oidc
  string connector_type = 2;
}

message SSOCreateEvent {
  // github/saml/oidc
  string connector_type = 1;
}

message ResourceCreateEvent {
  // TODO(espadolini): is a resource the teleport process or the
  // databases/desktops/kube clusters accessed through it?
  string resource_type = 1;

  // TODO(espadolini): flags for Discover, autodiscovery, join scripts?
}

message SessionStartEvent {
  // anonymized
  string user_name = 1;
  // ssh/kube/desktop, maybe db?
  string session_type = 2;
}

message UserCertificateIssuedEvent {
  // The anonymized username/principal of the entity that requested the
  // certificate.
  string user_name = 1;
  // The issued certificate TTL.
  google.protobuf.Duration ttl = 2;
  // If true, the certificate was requested by a bot (i.e. Machine ID) user.
  bool is_bot = 3;
  // If true, the certificate usage is restricted to database access.
  bool usage_database = 4;
  // If true, the certificate usage is restricted to app access.
  bool usage_app = 5;
  // If true, the certificate usage is restricted to Kubernetes access.
  bool usage_kubernetes = 6;
  // If true, the certificate usage is restricted to desktop access.
  bool usage_desktop = 7;
}

message UIBannerClickEvent {
  // anonymized
  string user_name = 1;
  // cluster alert name
  string alert = 2;
}

message UIOnboardCompleteGoToDashboardClickEvent {
  // anonymized
  string user_name = 1;
}

message UIOnboardAddFirstResourceClickEvent {
  // anonymized
  string user_name = 1;
}

message UIOnboardAddFirstResourceLaterClickEvent {
  // anonymized
  string user_name = 1;
}

message UIOnboardSetCredentialSubmitEvent {
  // anonymized
  string user_name = 1;
}

message UIOnboardRegisterChallengeSubmitEvent {
  // anonymized
  string user_name = 1;
  string mfa_type = 2;
  string login_flow = 3;
}

message UIRecoveryCodesContinueClickEvent {
  // anonymized
  string user_name = 1;
}

message UIRecoveryCodesCopyClickEvent {
  // anonymized
  string user_name = 1;
}

message UIRecoveryCodesPrintClickEvent {
  // anonymized
  string user_name = 1;
}

// DiscoverMetadata contains common metadata for Discover related events.
message DiscoverMetadata {
  // Uniquely identifies Discover wizard "session". Will allow to correlate
  // events within the same Discover wizard run.
  string id = 1;

  // anonymized
  string user_name = 2;
}

// DiscoverResource represents a resource type.
enum DiscoverResource {
  DISCOVER_RESOURCE_UNSPECIFIED = 0;
  DISCOVER_RESOURCE_SERVER = 1;
  DISCOVER_RESOURCE_KUBERNETES = 2;
  DISCOVER_RESOURCE_DATABASE_POSTGRES_SELF_HOSTED = 3;
  DISCOVER_RESOURCE_DATABASE_MYSQL_SELF_HOSTED = 4;
  DISCOVER_RESOURCE_DATABASE_MONGODB_SELF_HOSTED = 5;
  DISCOVER_RESOURCE_DATABASE_POSTGRES_RDS = 6;
  DISCOVER_RESOURCE_DATABASE_MYSQL_RDS = 7;
  DISCOVER_RESOURCE_APPLICATION_HTTP = 8;
  DISCOVER_RESOURCE_APPLICATION_TCP = 9;
  DISCOVER_RESOURCE_WINDOWS_DESKTOP = 10;
}

// DiscoverResourceMetadata contains common metadata identifying resource type being added.
message DiscoverResourceMetadata {
  // Resource type that is being added.
  DiscoverResource resource = 1;
}

// DiscoverStatus represents a Discover Step outcome.
enum DiscoverStatus {
  DISCOVER_STATUS_UNSPECIFIED = 0;
  // The user tried to complete the action and it succeeded.
  DISCOVER_STATUS_SUCCESS = 1;
  // The system skipped the step.
  // For example:
  // When setting up a Database and there's already a Database Service proxying the DB.
  // In this case the Database Agent installation is skipped.
  DISCOVER_STATUS_SKIPPED = 2;
  // The user tried to complete the action and it failed.
  DISCOVER_STATUS_ERROR = 3;
  // The user did not complete the action and left the wizard.
  DISCOVER_STATUS_ABORTED = 4;
}

// DiscoverStepStatus contains fields that track a particular step outcome,
// for example connection test failed or succeeded, or user aborted the step.
message DiscoverStepStatus {
  // Indicates the step outcome.
  DiscoverStatus status = 1;
  // Contains error details in case of Error Status.
  // We have to be careful to not include any identifyable infomation like server addresses here.
  string error = 2;
}

// UIDiscoverStartedEvent is emitted when the wizard opens.
message UIDiscoverStartedEvent {
  DiscoverMetadata metadata = 1;
  DiscoverStepStatus status = 2;
}

// UIDiscoverResourceSelectionEvent is emitted when user selected resource type to add
// and proceeded to the next step.
message UIDiscoverResourceSelectionEvent {
  DiscoverMetadata metadata = 1;
  DiscoverResourceMetadata resource = 2;
  DiscoverStepStatus status = 3;
}

message SubmitEventRequest {
  // anonymized
  string cluster_name = 1;

  // optional, will default to the ingest time if unset
  google.protobuf.Timestamp timestamp = 2;

  oneof event {
    UserLoginEvent user_login = 3;
    SSOCreateEvent sso_create = 4;
    ResourceCreateEvent resource_create = 5;

    // REMOVE IN V14: Use session_start_v2 instead
    SessionStartEvent session_start = 6;

    UIBannerClickEvent ui_banner_click = 7;
    UIOnboardCompleteGoToDashboardClickEvent ui_onboard_complete_go_to_dashboard_click = 9;
    UIOnboardAddFirstResourceClickEvent ui_onboard_add_first_resource_click = 10;
    UIOnboardAddFirstResourceLaterClickEvent ui_onboard_add_first_resource_later_click = 11;
    UIOnboardSetCredentialSubmitEvent ui_onboard_set_credential_submit = 12;
    UIOnboardRegisterChallengeSubmitEvent ui_onboard_register_challenge_submit = 13;
    UIRecoveryCodesContinueClickEvent ui_recovery_codes_continue_click = 14;
    UIRecoveryCodesCopyClickEvent ui_recovery_codes_copy_click = 15;
    UIRecoveryCodesPrintClickEvent ui_recovery_codes_print_click = 16;
<<<<<<< HEAD
    UserCertificateIssuedEvent user_certificate_issued_event = 17;

    // Note: semantics of SessionStartEvent type values have changed to
    // differentiate SSH from Kubernetes exec sessions (as well as adding
    // db/app/desktop events). The structures are the same, however, so we don't
    // need a new message type.
    SessionStartEvent session_start_v2 = 18;
=======

    UIDiscoverStartedEvent ui_discover_started_event = 17;
    UIDiscoverResourceSelectionEvent ui_discover_resource_selection_event = 18;
>>>>>>> b590a155
  }
  reserved 8; // UIOnboardGetStartedClickEvent
  reserved "ui_onboard_get_started_click";
}
message SubmitEventResponse {}

message HelloTeleportRequest {}
message HelloTeleportResponse {}

service TeleportReportingService {
  rpc SubmitEvent(SubmitEventRequest) returns (SubmitEventResponse) {}
  rpc HelloTeleport(HelloTeleportRequest) returns (HelloTeleportResponse) {}
}<|MERGE_RESOLUTION|>--- conflicted
+++ resolved
@@ -210,19 +210,17 @@
     UIRecoveryCodesContinueClickEvent ui_recovery_codes_continue_click = 14;
     UIRecoveryCodesCopyClickEvent ui_recovery_codes_copy_click = 15;
     UIRecoveryCodesPrintClickEvent ui_recovery_codes_print_click = 16;
-<<<<<<< HEAD
-    UserCertificateIssuedEvent user_certificate_issued_event = 17;
+
+    UIDiscoverStartedEvent ui_discover_started_event = 17;
+    UIDiscoverResourceSelectionEvent ui_discover_resource_selection_event = 18;
+
+    UserCertificateIssuedEvent user_certificate_issued_event = 19;
 
     // Note: semantics of SessionStartEvent type values have changed to
     // differentiate SSH from Kubernetes exec sessions (as well as adding
     // db/app/desktop events). The structures are the same, however, so we don't
     // need a new message type.
-    SessionStartEvent session_start_v2 = 18;
-=======
-
-    UIDiscoverStartedEvent ui_discover_started_event = 17;
-    UIDiscoverResourceSelectionEvent ui_discover_resource_selection_event = 18;
->>>>>>> b590a155
+    SessionStartEvent session_start_v2 = 20;
   }
   reserved 8; // UIOnboardGetStartedClickEvent
   reserved "ui_onboard_get_started_click";
