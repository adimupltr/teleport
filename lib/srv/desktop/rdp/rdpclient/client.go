//go:build desktop_access_rdp
// +build desktop_access_rdp

/*
Copyright 2021 Gravitational, Inc.

Licensed under the Apache License, Version 2.0 (the "License");
you may not use this file except in compliance with the License.
You may obtain a copy of the License at

    http://www.apache.org/licenses/LICENSE-2.0

Unless required by applicable law or agreed to in writing, software
distributed under the License is distributed on an "AS IS" BASIS,
WITHOUT WARRANTIES OR CONDITIONS OF ANY KIND, either express or implied.
See the License for the specific language governing permissions and
limitations under the License.
*/

package rdpclient

// Some implementation details that don't belong in the public godoc:
// This package wraps a Rust library based on https://crates.io/crates/rdp-rs.
//
// The Rust library is statically-compiled and called via CGO.
// The Go code sends and receives the CGO versions of Rust RDP events
// https://docs.rs/rdp-rs/0.1.0/rdp/core/event/index.html and translates them
// to the desktop protocol versions.
//
// The flow is roughly this:
//    Go                                Rust
// ==============================================
//  rdpclient.New -----------------> connect_rdp
//                   *connected*
//
//            *register output callback*
//                -----------------> read_rdp_output
//  handleBitmap  <----------------
//  handleBitmap  <----------------
//  handleBitmap  <----------------
//           *output streaming continues...*
//
//              *user input messages*
//  InputMessage(MouseMove) ------> write_rdp_pointer
//  InputMessage(MouseButton) ----> write_rdp_pointer
//  InputMessage(KeyboardButton) -> write_rdp_keyboard
//            *user input continues...*
//
//        *connection closed (client or server side)*
//    Wait       -----------------> close_rdp
//

/*
// Flags to include the static Rust library.
#cgo linux,386 LDFLAGS: -L${SRCDIR}/../../../../../target/i686-unknown-linux-gnu/release
#cgo linux,amd64 LDFLAGS: -L${SRCDIR}/../../../../../target/x86_64-unknown-linux-gnu/release
#cgo linux,arm LDFLAGS: -L${SRCDIR}/../../../../../target/arm-unknown-linux-gnueabihf/release
#cgo linux,arm64 LDFLAGS: -L${SRCDIR}/../../../../../target/aarch64-unknown-linux-gnu/release
#cgo linux LDFLAGS: -l:librdp_client.a -lpthread -ldl -lm
#cgo darwin,amd64 LDFLAGS: -L${SRCDIR}/../../../../../target/x86_64-apple-darwin/release
#cgo darwin,arm64 LDFLAGS: -L${SRCDIR}/../../../../../target/aarch64-apple-darwin/release
#cgo darwin LDFLAGS: -framework CoreFoundation -framework Security -lrdp_client -lpthread -ldl -lm
#include <librdprs.h>
*/
import "C"
import (
	"context"
	"errors"
	"image"
	"io"
	"os"
	"runtime/cgo"
	"sync"
	"sync/atomic"
	"time"
	"unsafe"

	"github.com/gravitational/teleport/lib/srv/desktop/tdp"
	"github.com/gravitational/trace"

	"github.com/sirupsen/logrus"
)

func init() {
	// initialize the Rust logger by setting $RUST_LOG based
	// on the logrus log level
	// (unless RUST_LOG is already explicitly set, then we
	// assume the user knows what they want)
	if rl := os.Getenv("RUST_LOG"); rl == "" {
		var rustLogLevel string
		switch l := logrus.GetLevel(); l {
		case logrus.TraceLevel:
			rustLogLevel = "trace"
		case logrus.DebugLevel:
			rustLogLevel = "debug"
		case logrus.InfoLevel:
			rustLogLevel = "info"
		case logrus.WarnLevel:
			rustLogLevel = "warn"
		default:
			rustLogLevel = "error"
		}

		os.Setenv("RUST_LOG", rustLogLevel)
	}

	C.init()
}

// Client is the RDP client.
// Its lifecycle is:
//
// ```
// rdpc := New()         // creates client
// rdpc.Run()   // starts rdp and waits for the duration of the connection
// ```
type Client struct {
	cfg Config

	// Parameters read from the TDP stream.
	clientWidth, clientHeight uint16
	username                  string

	// handle allows the rust code to call back into the client.
	handle cgo.Handle

	// RDP client on the Rust side.
	rustClient *C.Client

	// Synchronization point to prevent input messages from being forwarded
	// until the connection is established.
	// Used with sync/atomic, 0 means false, 1 means true.
	readyForInput uint32

	// wg is used to wait for the input/output streaming
	// goroutines to complete
	wg        sync.WaitGroup
	closeOnce sync.Once

	clientActivityMu sync.RWMutex
	clientLastActive time.Time
}

// New creates and connects a new Client based on cfg.
func New(cfg Config) (*Client, error) {
	if err := cfg.checkAndSetDefaults(); err != nil {
		return nil, err
	}
	c := &Client{
		cfg:           cfg,
		readyForInput: 0,
	}

	if err := c.readClientUsername(); err != nil {
		return nil, trace.Wrap(err)
	}
	if err := cfg.AuthorizeFn(c.username); err != nil {
		return nil, trace.Wrap(err)
	}
	if err := c.readClientSize(); err != nil {
		return nil, trace.Wrap(err)
	}
	return c, nil
}

// Run starts the rdp client and blocks until the client disconnects,
// then ensures the cleanup is run.
func (c *Client) Run(ctx context.Context) error {
	defer c.cleanup()

	c.handle = cgo.NewHandle(c)

	if err := c.connect(ctx); err != nil {
		return trace.Wrap(err)
	}
	c.start()

	// Hang until input and output streaming
	// goroutines both finish.
	c.wg.Wait()

	// Both goroutines have finished, it's now
	// safe for the deferred c.cleanup() call to
	// clean up the memory.

	return nil
}

func (c *Client) readClientUsername() error {
	for {
		msg, err := c.cfg.Conn.InputMessage()
		if err != nil {
			return trace.Wrap(err)
		}
		u, ok := msg.(tdp.ClientUsername)
		if !ok {
			c.cfg.Log.Debugf("Expected ClientUsername message, got %T", msg)
			continue
		}
		c.cfg.Log.Debugf("Got RDP username %q", u.Username)
		c.username = u.Username
		return nil
	}
}

func (c *Client) readClientSize() error {
	for {
		msg, err := c.cfg.Conn.InputMessage()
		if err != nil {
			return trace.Wrap(err)
		}
		s, ok := msg.(tdp.ClientScreenSpec)
		if !ok {
			c.cfg.Log.Debugf("Expected ClientScreenSpec message, got %T", msg)
			continue
		}
		c.cfg.Log.Debugf("Got RDP screen size %dx%d", s.Width, s.Height)
		c.clientWidth = uint16(s.Width)
		c.clientHeight = uint16(s.Height)
		return nil
	}
}

func (c *Client) connect(ctx context.Context) error {
	userCertDER, userKeyDER, err := c.cfg.GenerateUserCert(ctx, c.username, c.cfg.CertTTL)
	if err != nil {
		return trace.Wrap(err)
	}

	// Addr and username strings only need to be valid for the duration of
	// C.connect_rdp. They are copied on the Rust side and can be freed here.
	addr := C.CString(c.cfg.Addr)
	defer C.free(unsafe.Pointer(addr))
	username := C.CString(c.username)
	defer C.free(unsafe.Pointer(username))

	res := C.connect_rdp(
		C.uintptr_t(c.handle),
		addr,
		username,
		// cert length and bytes.
		C.uint32_t(len(userCertDER)),
		(*C.uint8_t)(unsafe.Pointer(&userCertDER[0])),
		// key length and bytes.
		C.uint32_t(len(userKeyDER)),
		(*C.uint8_t)(unsafe.Pointer(&userKeyDER[0])),
		// screen size.
		C.uint16_t(c.clientWidth),
		C.uint16_t(c.clientHeight),
		C.bool(c.cfg.AllowClipboard),
		C.bool(c.cfg.AllowDirectorySharing),
	)
	if res.err != C.ErrCodeSuccess {
		return trace.ConnectionProblem(nil, "RDP connection failed")
	}
	c.rustClient = res.client

	return nil
}

// start kicks off goroutines for input/output streaming and returns right
// away. Use Wait to wait for them to finish.
func (c *Client) start() {
	// Video output streaming worker goroutine.
	c.wg.Add(1)
	go func() {
		defer c.wg.Done()
		defer c.close()
		defer c.cfg.Log.Info("RDP output streaming finished")

		c.cfg.Log.Info("RDP output streaming starting")

		// C.read_rdp_output blocks for the duration of the RDP connection and
		// calls handle_bitmap repeatedly with the incoming bitmaps.
		if errCode := C.read_rdp_output(c.rustClient); errCode != C.ErrCodeSuccess {
			c.cfg.Log.Warningf("Failed reading RDP output frame: %v", errCode)
			c.cfg.Conn.SendError("There was an error reading data from the Windows Desktop")
		}
	}()

	// User input streaming worker goroutine.
	c.wg.Add(1)
	go func() {
		defer c.wg.Done()
		defer c.close()
		defer c.cfg.Log.Info("TDP input streaming finished")

		c.cfg.Log.Info("TDP input streaming starting")

		// Remember mouse coordinates to send them with all CGOPointer events.
		var mouseX, mouseY uint32
		for {
			msg, err := c.cfg.Conn.InputMessage()
			if errors.Is(err, io.EOF) {
				return
			} else if err != nil {
				c.cfg.Log.Warningf("Failed reading TDP input message: %v", err)
				return
			}

			if atomic.LoadUint32(&c.readyForInput) == 0 {
				// Input not allowed yet, drop the message.
				continue
			}

			c.UpdateClientActivity()

			switch m := msg.(type) {
			case tdp.MouseMove:
				mouseX, mouseY = m.X, m.Y
				if errCode := C.write_rdp_pointer(
					c.rustClient,
					C.CGOMousePointerEvent{
						x:      C.uint16_t(m.X),
						y:      C.uint16_t(m.Y),
						button: C.PointerButtonNone,
						wheel:  C.PointerWheelNone,
					},
				); errCode != C.ErrCodeSuccess {
					return
				}
			case tdp.MouseButton:
				// Map the button to a C enum value.
				var button C.CGOPointerButton
				switch m.Button {
				case tdp.LeftMouseButton:
					button = C.PointerButtonLeft
				case tdp.RightMouseButton:
					button = C.PointerButtonRight
				case tdp.MiddleMouseButton:
					button = C.PointerButtonMiddle
				default:
					button = C.PointerButtonNone
				}
				if errCode := C.write_rdp_pointer(
					c.rustClient,
					C.CGOMousePointerEvent{
						x:      C.uint16_t(mouseX),
						y:      C.uint16_t(mouseY),
						button: uint32(button),
						down:   m.State == tdp.ButtonPressed,
						wheel:  C.PointerWheelNone,
					},
				); errCode != C.ErrCodeSuccess {
					return
				}
			case tdp.MouseWheel:
				var wheel C.CGOPointerWheel
				switch m.Axis {
				case tdp.VerticalWheelAxis:
					wheel = C.PointerWheelVertical
				case tdp.HorizontalWheelAxis:
					wheel = C.PointerWheelHorizontal
					// TDP positive scroll deltas move towards top-left.
					// RDP positive scroll deltas move towards top-right.
					//
					// Fix the scroll direction to match TDP, it's inverted for
					// horizontal scroll in RDP.
					m.Delta = -m.Delta
				default:
					wheel = C.PointerWheelNone
				}
				if errCode := C.write_rdp_pointer(
					c.rustClient,
					C.CGOMousePointerEvent{
						x:           C.uint16_t(mouseX),
						y:           C.uint16_t(mouseY),
						button:      C.PointerButtonNone,
						wheel:       uint32(wheel),
						wheel_delta: C.int16_t(m.Delta),
					},
				); errCode != C.ErrCodeSuccess {
					return
				}
			case tdp.KeyboardButton:
				if errCode := C.write_rdp_keyboard(
					c.rustClient,
					C.CGOKeyboardEvent{
						code: C.uint16_t(m.KeyCode),
						down: m.State == tdp.ButtonPressed,
					},
				); errCode != C.ErrCodeSuccess {
					return
				}
			case tdp.ClipboardData:
				if len(m) > 0 {
					if errCode := C.update_clipboard(
						c.rustClient,
						(*C.uint8_t)(unsafe.Pointer(&m[0])),
						C.uint32_t(len(m)),
					); errCode != C.ErrCodeSuccess {
						return
					}
				} else {
					c.cfg.Log.Warning("Recieved an empty clipboard message")
				}
			case tdp.SharedDirectoryAnnounce:
				if c.cfg.AllowDirectorySharing {
					driveName := C.CString(m.Name)
					defer C.free(unsafe.Pointer(driveName))
					if errCode := C.handle_tdp_sd_announce(c.rustClient, C.CGOSharedDirectoryAnnounce{
						directory_id: C.uint32_t(m.DirectoryID),
						name:         driveName,
					}); errCode != C.ErrCodeSuccess {
						c.cfg.Log.Errorf("Device announce failed: %v", errCode)
						return
					}
				}
			case tdp.SharedDirectoryInfoResponse:
				if c.cfg.AllowDirectorySharing {
					path := C.CString(m.Fso.Path)
					defer C.free(unsafe.Pointer(path))
					if errCode := C.handle_tdp_sd_info_response(c.rustClient, C.CGOSharedDirectoryInfoResponse{
						completion_id: C.uint32_t(m.CompletionID),
						err_code:      m.ErrCode,
						fso: C.CGOFileSystemObject{
							last_modified: C.uint64_t(m.Fso.LastModified),
							size:          C.uint64_t(m.Fso.Size),
							file_type:     m.Fso.FileType,
							path:          path,
						},
					}); errCode != C.ErrCodeSuccess {
						c.cfg.Log.Errorf("SharedDirectoryInfoResponse failed: %v", errCode)
						return
					}
				}
			case tdp.SharedDirectoryCreateResponse:
				if c.cfg.AllowDirectorySharing {
					if errCode := C.handle_tdp_sd_create_response(c.rustClient, C.CGOSharedDirectoryCreateResponse{
						completion_id: C.uint32_t(m.CompletionID),
						err_code:      m.ErrCode,
					}); errCode != C.ErrCodeSuccess {
						c.cfg.Log.Errorf("SharedDirectoryCreateResponse failed: %v", errCode)
						return
					}
				}
			case tdp.SharedDirectoryDeleteResponse:
				if c.cfg.AllowDirectorySharing {
					if errCode := C.handle_tdp_sd_delete_response(c.rustClient, C.CGOSharedDirectoryDeleteResponse{
						completion_id: C.uint32_t(m.CompletionID),
						err_code:      m.ErrCode,
					}); errCode != C.ErrCodeSuccess {
						c.cfg.Log.Errorf("SharedDirectoryDeleteResponse failed: %v", errCode)
						return
					}
				}
			case tdp.SharedDirectoryListResponse:
				if c.cfg.AllowDirectorySharing {
					fsoList := make([]C.CGOFileSystemObject, 0, len(m.FsoList))

					for _, fso := range m.FsoList {
						path := C.CString(fso.Path)
						defer C.free(unsafe.Pointer(path))

						fsoList = append(fsoList, C.CGOFileSystemObject{
							last_modified: C.uint64_t(fso.LastModified),
							size:          C.uint64_t(fso.Size),
							file_type:     fso.FileType,
							path:          path,
						})
					}

					fsoListLen := len(fsoList)
					var cgoFsoList *C.CGOFileSystemObject

					if fsoListLen > 0 {
						cgoFsoList = (*C.CGOFileSystemObject)(unsafe.Pointer(&fsoList[0]))
					} else {
						cgoFsoList = (*C.CGOFileSystemObject)(unsafe.Pointer(&fsoList))
					}

					if errCode := C.handle_tdp_sd_list_response(c.rustClient, C.CGOSharedDirectoryListResponse{
						completion_id:   C.uint32_t(m.CompletionID),
						err_code:        m.ErrCode,
						fso_list_length: C.uint32_t(fsoListLen),
						fso_list:        cgoFsoList,
					}); errCode != C.ErrCodeSuccess {
						c.cfg.Log.Errorf("SharedDirectoryListResponse failed: %v", errCode)
						return
					}
				}
			case tdp.SharedDirectoryReadResponse:
				if c.cfg.AllowDirectorySharing {
					var readData *C.uint8_t
					if m.ReadDataLength > 0 {
						readData = (*C.uint8_t)(unsafe.Pointer(&m.ReadData[0]))
					} else {
						readData = (*C.uint8_t)(unsafe.Pointer(&m.ReadData))
					}

					if errCode := C.handle_tdp_sd_read_response(c.rustClient, C.CGOSharedDirectoryReadResponse{
						completion_id:    C.uint32_t(m.CompletionID),
						err_code:         m.ErrCode,
						read_data_length: C.uint32_t(m.ReadDataLength),
						read_data:        readData,
					}); errCode != C.ErrCodeSuccess {
						c.cfg.Log.Errorf("SharedDirectoryReadResponse failed: %v", errCode)
						return
					}
				}
			case tdp.SharedDirectoryWriteResponse:
				if c.cfg.AllowDirectorySharing {
					if errCode := C.handle_tdp_sd_write_response(c.rustClient, C.CGOSharedDirectoryWriteResponse{
						completion_id: C.uint32_t(m.CompletionID),
						err_code:      m.ErrCode,
						bytes_written: C.uint32_t(m.BytesWritten),
					}); errCode != C.ErrCodeSuccess {
						c.cfg.Log.Errorf("SharedDirectoryWriteResponse failed: %v", errCode)
						return
					}
				}
<<<<<<< HEAD
			case tdp.SharedDirectoryMoveResponse:
				if c.cfg.AllowDirectorySharing {
					if errCode := C.handle_tdp_sd_move_response(c.rustClient, C.CGOSharedDirectoryMoveResponse{
						completion_id: C.uint32_t(m.CompletionID),
						err_code:      m.ErrCode,
					}); errCode != C.ErrCodeSuccess {
						c.cfg.Log.Errorf("SharedDirectoryMoveResponse failed: %v", errCode)
						return
					}
				}
=======
>>>>>>> d4bbb0a1
			default:
				c.cfg.Log.Warningf("Skipping unimplemented TDP message type %T", msg)
			}
		}
	}()
}

//export handle_bitmap
func handle_bitmap(handle C.uintptr_t, cb *C.CGOBitmap) C.CGOErrCode {
	return cgo.Handle(handle).Value().(*Client).handleBitmap(cb)
}

func (c *Client) handleBitmap(cb *C.CGOBitmap) C.CGOErrCode {
	// Notify the input forwarding goroutine that we're ready for input.
	// Input can only be sent after connection was established, which we infer
	// from the fact that a bitmap was sent.
	atomic.StoreUint32(&c.readyForInput, 1)

	// use unsafe.Slice here instead of C.GoBytes, because unsafe.Slice
	// creates a Go slice backed by data managed from Rust - it does not
	// copy. This way we only need one copy into img.Pix below.
	ptr := unsafe.Pointer(cb.data_ptr)
	uptr := (*uint8)(ptr)
	data := unsafe.Slice(uptr, C.int(cb.data_len))

	// Convert BGRA to RGBA. It's likely due to Windows using uint32 values for
	// pixels (ARGB) and encoding them as big endian. The image.RGBA type uses
	// a byte slice with 4-byte segments representing pixels (RGBA).
	//
	// Also, always force Alpha value to 100% (opaque). On some Windows
	// versions it's sent as 0% after decompression for some reason.
	for i := 0; i < len(data); i += 4 {
		data[i], data[i+2], data[i+3] = data[i+2], data[i], 255
	}
	img := image.NewNRGBA(image.Rectangle{
		Min: image.Pt(int(cb.dest_left), int(cb.dest_top)),
		Max: image.Pt(int(cb.dest_right)+1, int(cb.dest_bottom)+1),
	})
	copy(img.Pix, data)

	if err := c.cfg.Conn.OutputMessage(tdp.NewPNG(img, c.cfg.Encoder)); err != nil {
		c.cfg.Log.Errorf("failed to send PNG frame %v: %v", img.Rect, err)
		return C.ErrCodeFailure
	}
	return C.ErrCodeSuccess
}

//export handle_remote_copy
func handle_remote_copy(handle C.uintptr_t, data *C.uint8_t, length C.uint32_t) C.CGOErrCode {
	goData := C.GoBytes(unsafe.Pointer(data), C.int(length))
	return cgo.Handle(handle).Value().(*Client).handleRemoteCopy(goData)
}

// handleRemoteCopy is called from Rust when data is copied
// on the remote desktop
func (c *Client) handleRemoteCopy(data []byte) C.CGOErrCode {
	c.cfg.Log.Debugf("Received %d bytes of clipboard data from Windows desktop", len(data))

	if err := c.cfg.Conn.OutputMessage(tdp.ClipboardData(data)); err != nil {
		c.cfg.Log.Errorf("failed handling remote copy: %v", err)
		return C.ErrCodeFailure
	}
	return C.ErrCodeSuccess
}

//export tdp_sd_acknowledge
func tdp_sd_acknowledge(handle C.uintptr_t, ack *C.CGOSharedDirectoryAcknowledge) C.CGOErrCode {
	return cgo.Handle(handle).Value().(*Client).sharedDirectoryAcknowledge(tdp.SharedDirectoryAcknowledge{
		ErrCode:     uint32(ack.err_code),
		DirectoryID: uint32(ack.directory_id),
	})
}

// sharedDirectoryAcknowledge is sent by the TDP server to the client
// to acknowledge that a SharedDirectoryAnnounce was received.
func (c *Client) sharedDirectoryAcknowledge(ack tdp.SharedDirectoryAcknowledge) C.CGOErrCode {
<<<<<<< HEAD
	if !c.cfg.AllowDirectorySharing {
		return C.ErrCodeFailure
	}

	if err := c.cfg.Conn.OutputMessage(ack); err != nil {
		c.cfg.Log.Errorf("failed to send SharedDirectoryAcknowledge: %v", err)
		return C.ErrCodeFailure
=======
	if c.cfg.AllowDirectorySharing {
		if err := c.cfg.Conn.OutputMessage(ack); err != nil {
			c.cfg.Log.Errorf("failed to send SharedDirectoryAcknowledge: %v", err)
			return C.ErrCodeFailure
		}
		return C.ErrCodeSuccess
>>>>>>> d4bbb0a1
	}

	return C.ErrCodeFailure
}

//export tdp_sd_info_request
func tdp_sd_info_request(handle C.uintptr_t, req *C.CGOSharedDirectoryInfoRequest) C.CGOErrCode {
	return cgo.Handle(handle).Value().(*Client).sharedDirectoryInfoRequest(tdp.SharedDirectoryInfoRequest{
		CompletionID: uint32(req.completion_id),
		DirectoryID:  uint32(req.directory_id),
		Path:         C.GoString(req.path),
	})
}

// sharedDirectoryInfoRequest is sent from the TDP server to the client
// to request information about a file or directory at a given path.
func (c *Client) sharedDirectoryInfoRequest(req tdp.SharedDirectoryInfoRequest) C.CGOErrCode {
<<<<<<< HEAD
	if !c.cfg.AllowDirectorySharing {
		return C.ErrCodeFailure
	}

	if err := c.cfg.Conn.OutputMessage(req); err != nil {
		c.cfg.Log.Errorf("failed to send SharedDirectoryAcknowledge: %v", err)
		return C.ErrCodeFailure
	}
	return C.ErrCodeSuccess
}

//export tdp_sd_create_request
func tdp_sd_create_request(handle C.uintptr_t, req *C.CGOSharedDirectoryCreateRequest) C.CGOErrCode {
	return cgo.Handle(handle).Value().(*Client).sharedDirectoryCreateRequest(tdp.SharedDirectoryCreateRequest{
		CompletionID: uint32(req.completion_id),
		DirectoryID:  uint32(req.directory_id),
		FileType:     uint32(req.file_type),
		Path:         C.GoString(req.path),
	})
}

// sharedDirectoryCreateRequest is sent by the TDP server to
// the client to request the creation of a new file or directory.
func (c *Client) sharedDirectoryCreateRequest(req tdp.SharedDirectoryCreateRequest) C.CGOErrCode {
	if !c.cfg.AllowDirectorySharing {
		return C.ErrCodeFailure
	}

	if err := c.cfg.Conn.OutputMessage(req); err != nil {
		c.cfg.Log.Errorf("failed to send SharedDirectoryAcknowledge: %v", err)
		return C.ErrCodeFailure
=======
	if c.cfg.AllowDirectorySharing {
		if err := c.cfg.Conn.OutputMessage(req); err != nil {
			c.cfg.Log.Errorf("failed to send SharedDirectoryAcknowledge: %v", err)
			return C.ErrCodeFailure
		}
		return C.ErrCodeSuccess
>>>>>>> d4bbb0a1
	}

	return C.ErrCodeFailure
}

//export tdp_sd_create_request
func tdp_sd_create_request(handle C.uintptr_t, req *C.CGOSharedDirectoryCreateRequest) C.CGOErrCode {
	return cgo.Handle(handle).Value().(*Client).sharedDirectoryCreateRequest(tdp.SharedDirectoryCreateRequest{
		CompletionID: uint32(req.completion_id),
		DirectoryID:  uint32(req.directory_id),
		FileType:     uint32(req.file_type),
		Path:         C.GoString(req.path),
	})
}

// sharedDirectoryCreateRequest is sent by the TDP server to
// the client to request the creation of a new file or directory.
func (c *Client) sharedDirectoryCreateRequest(req tdp.SharedDirectoryCreateRequest) C.CGOErrCode {
	if c.cfg.AllowDirectorySharing {
		if err := c.cfg.Conn.OutputMessage(req); err != nil {
			c.cfg.Log.Errorf("failed to send SharedDirectoryCreateRequest: %v", err)
			return C.ErrCodeFailure
		}
		return C.ErrCodeSuccess
	}

	return C.ErrCodeFailure
}

//export tdp_sd_delete_request
func tdp_sd_delete_request(handle C.uintptr_t, req *C.CGOSharedDirectoryDeleteRequest) C.CGOErrCode {
	return cgo.Handle(handle).Value().(*Client).sharedDirectoryDeleteRequest(tdp.SharedDirectoryDeleteRequest{
		CompletionID: uint32(req.completion_id),
		DirectoryID:  uint32(req.directory_id),
		Path:         C.GoString(req.path),
	})
}

// sharedDirectoryDeleteRequest is sent by the TDP server to the client
// to request the deletion of a file or directory at path.
func (c *Client) sharedDirectoryDeleteRequest(req tdp.SharedDirectoryDeleteRequest) C.CGOErrCode {
	if c.cfg.AllowDirectorySharing {
		if err := c.cfg.Conn.OutputMessage(req); err != nil {
			c.cfg.Log.Errorf("failed to send SharedDirectoryDeleteRequest: %v", err)
			return C.ErrCodeFailure
		}
		return C.ErrCodeSuccess
	}

	return C.ErrCodeFailure
}

//export tdp_sd_list_request
func tdp_sd_list_request(handle C.uintptr_t, req *C.CGOSharedDirectoryListRequest) C.CGOErrCode {
	return cgo.Handle(handle).Value().(*Client).sharedDirectoryListRequest(tdp.SharedDirectoryListRequest{
		CompletionID: uint32(req.completion_id),
		DirectoryID:  uint32(req.directory_id),
		Path:         C.GoString(req.path),
	})
}

// sharedDirectoryListRequest is sent by the TDP server to the client
// to request the contents of a directory.
func (c *Client) sharedDirectoryListRequest(req tdp.SharedDirectoryListRequest) C.CGOErrCode {
	if c.cfg.AllowDirectorySharing {
		if err := c.cfg.Conn.OutputMessage(req); err != nil {
			c.cfg.Log.Errorf("failed to send SharedDirectoryListRequest: %v", err)
			return C.ErrCodeFailure
		}
		return C.ErrCodeSuccess
	}

	return C.ErrCodeFailure
}

//export tdp_sd_read_request
func tdp_sd_read_request(handle C.uintptr_t, req *C.CGOSharedDirectoryReadRequest) C.CGOErrCode {
	return cgo.Handle(handle).Value().(*Client).sharedDirectoryReadRequest(tdp.SharedDirectoryReadRequest{
		CompletionID: uint32(req.completion_id),
		DirectoryID:  uint32(req.directory_id),
		Path:         C.GoString(req.path),
		PathLength:   uint32(req.path_length),
		Offset:       uint64(req.offset),
		Length:       uint32(req.length),
	})
}

// SharedDirectoryReadRequest is sent by the TDP server to the client
// to request the contents of a file.
func (c *Client) sharedDirectoryReadRequest(req tdp.SharedDirectoryReadRequest) C.CGOErrCode {
	if c.cfg.AllowDirectorySharing {
		if err := c.cfg.Conn.OutputMessage(req); err != nil {
			c.cfg.Log.Errorf("failed to send SharedDirectoryReadRequest: %v", err)
			return C.ErrCodeFailure
		}
		return C.ErrCodeSuccess
	}
	return C.ErrCodeFailure
}

//export tdp_sd_write_request
func tdp_sd_write_request(handle C.uintptr_t, req *C.CGOSharedDirectoryWriteRequest) C.CGOErrCode {
	return cgo.Handle(handle).Value().(*Client).sharedDirectoryWriteRequest(tdp.SharedDirectoryWriteRequest{
		CompletionID:    uint32(req.completion_id),
		DirectoryID:     uint32(req.directory_id),
		Offset:          uint64(req.offset),
		PathLength:      uint32(req.path_length),
		Path:            C.GoString(req.path),
		WriteDataLength: uint32(req.write_data_length),
		WriteData:       C.GoBytes(unsafe.Pointer(req.write_data), C.int(req.write_data_length)),
	})
}

// SharedDirectoryWriteRequest is sent by the TDP server to the client
// to write to a file.
func (c *Client) sharedDirectoryWriteRequest(req tdp.SharedDirectoryWriteRequest) C.CGOErrCode {
	if c.cfg.AllowDirectorySharing {
		if err := c.cfg.Conn.OutputMessage(req); err != nil {
			c.cfg.Log.Errorf("failed to send SharedDirectoryWriteRequest: %v", err)
			return C.ErrCodeFailure
		}
		return C.ErrCodeSuccess
	}
	return C.ErrCodeFailure
}

//export tdp_sd_delete_request
func tdp_sd_delete_request(handle C.uintptr_t, req *C.CGOSharedDirectoryDeleteRequest) C.CGOErrCode {
	return cgo.Handle(handle).Value().(*Client).sharedDirectoryDeleteRequest(tdp.SharedDirectoryDeleteRequest{
		CompletionID: uint32(req.completion_id),
		DirectoryID:  uint32(req.directory_id),
		Path:         C.GoString(req.path),
	})
}

// sharedDirectoryDeleteRequest is sent by the TDP server to the client
// to request the deletion of a file or directory at path.
func (c *Client) sharedDirectoryDeleteRequest(req tdp.SharedDirectoryDeleteRequest) C.CGOErrCode {
	if !c.cfg.AllowDirectorySharing {
		return C.ErrCodeFailure
	}

	if err := c.cfg.Conn.OutputMessage(req); err != nil {
		c.cfg.Log.Errorf("failed to send SharedDirectoryAcknowledge: %v", err)
		return C.ErrCodeFailure
	}
	return C.ErrCodeSuccess
}

//export tdp_sd_list_request
func tdp_sd_list_request(handle C.uintptr_t, req *C.CGOSharedDirectoryListRequest) C.CGOErrCode {
	return cgo.Handle(handle).Value().(*Client).sharedDirectoryListRequest(tdp.SharedDirectoryListRequest{
		CompletionID: uint32(req.completion_id),
		DirectoryID:  uint32(req.directory_id),
		Path:         C.GoString(req.path),
	})
}

// sharedDirectoryListRequest is sent by the TDP server to the client
// to request the contents of a directory.
func (c *Client) sharedDirectoryListRequest(req tdp.SharedDirectoryListRequest) C.CGOErrCode {
	if !c.cfg.AllowDirectorySharing {
		return C.ErrCodeFailure
	}

	if err := c.cfg.Conn.OutputMessage(req); err != nil {
		c.cfg.Log.Errorf("failed to send SharedDirectoryAcknowledge: %v", err)
		return C.ErrCodeFailure
	}
	return C.ErrCodeSuccess
}

//export tdp_sd_read_request
func tdp_sd_read_request(handle C.uintptr_t, req *C.CGOSharedDirectoryReadRequest) C.CGOErrCode {
	return cgo.Handle(handle).Value().(*Client).sharedDirectoryReadRequest(tdp.SharedDirectoryReadRequest{
		CompletionID: uint32(req.completion_id),
		DirectoryID:  uint32(req.directory_id),
		Path:         C.GoString(req.path),
		Offset:       uint64(req.offset),
		Length:       uint32(req.length),
	})
}

// SharedDirectoryReadRequest is sent by the TDP server to the client
// to request the contents of a file.
func (c *Client) sharedDirectoryReadRequest(req tdp.SharedDirectoryReadRequest) C.CGOErrCode {
	if !c.cfg.AllowDirectorySharing {
		return C.ErrCodeFailure
	}

	if err := c.cfg.Conn.OutputMessage(req); err != nil {
		c.cfg.Log.Errorf("failed to send SharedDirectoryReadRequest: %v", err)
		return C.ErrCodeFailure
	}
	return C.ErrCodeSuccess
}

//export tdp_sd_write_request
func tdp_sd_write_request(handle C.uintptr_t, req *C.CGOSharedDirectoryWriteRequest) C.CGOErrCode {
	return cgo.Handle(handle).Value().(*Client).sharedDirectoryWriteRequest(tdp.SharedDirectoryWriteRequest{
		CompletionID:    uint32(req.completion_id),
		DirectoryID:     uint32(req.directory_id),
		Offset:          uint64(req.offset),
		Path:            C.GoString(req.path),
		WriteDataLength: uint32(req.write_data_length),
		WriteData:       C.GoBytes(unsafe.Pointer(req.write_data), C.int(req.write_data_length)),
	})
}

// SharedDirectoryWriteRequest is sent by the TDP server to the client
// to write to a file.
func (c *Client) sharedDirectoryWriteRequest(req tdp.SharedDirectoryWriteRequest) C.CGOErrCode {
	if !c.cfg.AllowDirectorySharing {
		return C.ErrCodeFailure
	}

	if err := c.cfg.Conn.OutputMessage(req); err != nil {
		c.cfg.Log.Errorf("failed to send SharedDirectoryWriteRequest: %v", err)
		return C.ErrCodeFailure
	}
	return C.ErrCodeSuccess
}

//export tdp_sd_move_request
func tdp_sd_move_request(handle C.uintptr_t, req *C.CGOSharedDirectoryMoveRequest) C.CGOErrCode {
	return cgo.Handle(handle).Value().(*Client).sharedDirectoryMoveRequest(tdp.SharedDirectoryMoveRequest{
		CompletionID: uint32(req.completion_id),
		DirectoryID:  uint32(req.directory_id),
		OriginalPath: C.GoString(req.original_path),
		NewPath:      C.GoString(req.new_path),
	})
}

func (c *Client) sharedDirectoryMoveRequest(req tdp.SharedDirectoryMoveRequest) C.CGOErrCode {
	if !c.cfg.AllowDirectorySharing {
		return C.ErrCodeFailure
	}

	if err := c.cfg.Conn.OutputMessage(req); err != nil {
		c.cfg.Log.Errorf("failed to send SharedDirectoryMoveRequest: %v", err)
		return C.ErrCodeFailure
	}
	return C.ErrCodeSuccess

}

// close closes the RDP client connection and
// the TDP connection to the browser.
func (c *Client) close() {
	c.closeOnce.Do(func() {
		// Ensure the RDP connection is closed
		if errCode := C.close_rdp(c.rustClient); errCode != C.ErrCodeSuccess {
			c.cfg.Log.Warningf("error closing the RDP connection")
		} else {
			c.cfg.Log.Debug("RDP connection closed successfully")
		}

		// Ensure the TDP connection is closed
		if err := c.cfg.Conn.Close(); err != nil {
			c.cfg.Log.Warningf("error closing the TDP connection: %v", err)
		} else {
			c.cfg.Log.Debug("TDP connection closed successfully")
		}
	})
}

// cleanup frees the Rust client and
// frees the memory of the cgo.Handle.
// This function should only be called
// once per Client.
func (c *Client) cleanup() {
	// Let the Rust side free its data
	if c.rustClient != nil {
		C.free_rdp(c.rustClient)
	}

	// Release the memory of the cgo.Handle
	if c.handle != 0 {
		c.handle.Delete()
	}

}

// GetClientLastActive returns the time of the last recorded activity.
// For RDP, "activity" is defined as user-input messages
// (mouse move, button press, etc.)
func (c *Client) GetClientLastActive() time.Time {
	c.clientActivityMu.RLock()
	defer c.clientActivityMu.RUnlock()
	return c.clientLastActive
}

// UpdateClientActivity updates the client activity timestamp.
func (c *Client) UpdateClientActivity() {
	c.clientActivityMu.Lock()
	c.clientLastActive = time.Now().UTC()
	c.clientActivityMu.Unlock()
}<|MERGE_RESOLUTION|>--- conflicted
+++ resolved
@@ -509,7 +509,6 @@
 						return
 					}
 				}
-<<<<<<< HEAD
 			case tdp.SharedDirectoryMoveResponse:
 				if c.cfg.AllowDirectorySharing {
 					if errCode := C.handle_tdp_sd_move_response(c.rustClient, C.CGOSharedDirectoryMoveResponse{
@@ -520,8 +519,6 @@
 						return
 					}
 				}
-=======
->>>>>>> d4bbb0a1
 			default:
 				c.cfg.Log.Warningf("Skipping unimplemented TDP message type %T", msg)
 			}
@@ -598,7 +595,6 @@
 // sharedDirectoryAcknowledge is sent by the TDP server to the client
 // to acknowledge that a SharedDirectoryAnnounce was received.
 func (c *Client) sharedDirectoryAcknowledge(ack tdp.SharedDirectoryAcknowledge) C.CGOErrCode {
-<<<<<<< HEAD
 	if !c.cfg.AllowDirectorySharing {
 		return C.ErrCodeFailure
 	}
@@ -606,17 +602,8 @@
 	if err := c.cfg.Conn.OutputMessage(ack); err != nil {
 		c.cfg.Log.Errorf("failed to send SharedDirectoryAcknowledge: %v", err)
 		return C.ErrCodeFailure
-=======
-	if c.cfg.AllowDirectorySharing {
-		if err := c.cfg.Conn.OutputMessage(ack); err != nil {
-			c.cfg.Log.Errorf("failed to send SharedDirectoryAcknowledge: %v", err)
-			return C.ErrCodeFailure
-		}
-		return C.ErrCodeSuccess
->>>>>>> d4bbb0a1
-	}
-
-	return C.ErrCodeFailure
+	}
+	return C.ErrCodeSuccess
 }
 
 //export tdp_sd_info_request
@@ -631,7 +618,6 @@
 // sharedDirectoryInfoRequest is sent from the TDP server to the client
 // to request information about a file or directory at a given path.
 func (c *Client) sharedDirectoryInfoRequest(req tdp.SharedDirectoryInfoRequest) C.CGOErrCode {
-<<<<<<< HEAD
 	if !c.cfg.AllowDirectorySharing {
 		return C.ErrCodeFailure
 	}
@@ -661,43 +647,10 @@
 	}
 
 	if err := c.cfg.Conn.OutputMessage(req); err != nil {
-		c.cfg.Log.Errorf("failed to send SharedDirectoryAcknowledge: %v", err)
-		return C.ErrCodeFailure
-=======
-	if c.cfg.AllowDirectorySharing {
-		if err := c.cfg.Conn.OutputMessage(req); err != nil {
-			c.cfg.Log.Errorf("failed to send SharedDirectoryAcknowledge: %v", err)
-			return C.ErrCodeFailure
-		}
-		return C.ErrCodeSuccess
->>>>>>> d4bbb0a1
-	}
-
-	return C.ErrCodeFailure
-}
-
-//export tdp_sd_create_request
-func tdp_sd_create_request(handle C.uintptr_t, req *C.CGOSharedDirectoryCreateRequest) C.CGOErrCode {
-	return cgo.Handle(handle).Value().(*Client).sharedDirectoryCreateRequest(tdp.SharedDirectoryCreateRequest{
-		CompletionID: uint32(req.completion_id),
-		DirectoryID:  uint32(req.directory_id),
-		FileType:     uint32(req.file_type),
-		Path:         C.GoString(req.path),
-	})
-}
-
-// sharedDirectoryCreateRequest is sent by the TDP server to
-// the client to request the creation of a new file or directory.
-func (c *Client) sharedDirectoryCreateRequest(req tdp.SharedDirectoryCreateRequest) C.CGOErrCode {
-	if c.cfg.AllowDirectorySharing {
-		if err := c.cfg.Conn.OutputMessage(req); err != nil {
-			c.cfg.Log.Errorf("failed to send SharedDirectoryCreateRequest: %v", err)
-			return C.ErrCodeFailure
-		}
-		return C.ErrCodeSuccess
-	}
-
-	return C.ErrCodeFailure
+		c.cfg.Log.Errorf("failed to send SharedDirectoryCreateRequest: %v", err)
+		return C.ErrCodeFailure
+	}
+	return C.ErrCodeSuccess
 }
 
 //export tdp_sd_delete_request
@@ -712,15 +665,15 @@
 // sharedDirectoryDeleteRequest is sent by the TDP server to the client
 // to request the deletion of a file or directory at path.
 func (c *Client) sharedDirectoryDeleteRequest(req tdp.SharedDirectoryDeleteRequest) C.CGOErrCode {
-	if c.cfg.AllowDirectorySharing {
-		if err := c.cfg.Conn.OutputMessage(req); err != nil {
-			c.cfg.Log.Errorf("failed to send SharedDirectoryDeleteRequest: %v", err)
-			return C.ErrCodeFailure
-		}
-		return C.ErrCodeSuccess
-	}
-
-	return C.ErrCodeFailure
+	if !c.cfg.AllowDirectorySharing {
+		return C.ErrCodeFailure
+	}
+
+	if err := c.cfg.Conn.OutputMessage(req); err != nil {
+		c.cfg.Log.Errorf("failed to send SharedDirectoryDeleteRequest: %v", err)
+		return C.ErrCodeFailure
+	}
+	return C.ErrCodeSuccess
 }
 
 //export tdp_sd_list_request
@@ -735,109 +688,12 @@
 // sharedDirectoryListRequest is sent by the TDP server to the client
 // to request the contents of a directory.
 func (c *Client) sharedDirectoryListRequest(req tdp.SharedDirectoryListRequest) C.CGOErrCode {
-	if c.cfg.AllowDirectorySharing {
-		if err := c.cfg.Conn.OutputMessage(req); err != nil {
-			c.cfg.Log.Errorf("failed to send SharedDirectoryListRequest: %v", err)
-			return C.ErrCodeFailure
-		}
-		return C.ErrCodeSuccess
-	}
-
-	return C.ErrCodeFailure
-}
-
-//export tdp_sd_read_request
-func tdp_sd_read_request(handle C.uintptr_t, req *C.CGOSharedDirectoryReadRequest) C.CGOErrCode {
-	return cgo.Handle(handle).Value().(*Client).sharedDirectoryReadRequest(tdp.SharedDirectoryReadRequest{
-		CompletionID: uint32(req.completion_id),
-		DirectoryID:  uint32(req.directory_id),
-		Path:         C.GoString(req.path),
-		PathLength:   uint32(req.path_length),
-		Offset:       uint64(req.offset),
-		Length:       uint32(req.length),
-	})
-}
-
-// SharedDirectoryReadRequest is sent by the TDP server to the client
-// to request the contents of a file.
-func (c *Client) sharedDirectoryReadRequest(req tdp.SharedDirectoryReadRequest) C.CGOErrCode {
-	if c.cfg.AllowDirectorySharing {
-		if err := c.cfg.Conn.OutputMessage(req); err != nil {
-			c.cfg.Log.Errorf("failed to send SharedDirectoryReadRequest: %v", err)
-			return C.ErrCodeFailure
-		}
-		return C.ErrCodeSuccess
-	}
-	return C.ErrCodeFailure
-}
-
-//export tdp_sd_write_request
-func tdp_sd_write_request(handle C.uintptr_t, req *C.CGOSharedDirectoryWriteRequest) C.CGOErrCode {
-	return cgo.Handle(handle).Value().(*Client).sharedDirectoryWriteRequest(tdp.SharedDirectoryWriteRequest{
-		CompletionID:    uint32(req.completion_id),
-		DirectoryID:     uint32(req.directory_id),
-		Offset:          uint64(req.offset),
-		PathLength:      uint32(req.path_length),
-		Path:            C.GoString(req.path),
-		WriteDataLength: uint32(req.write_data_length),
-		WriteData:       C.GoBytes(unsafe.Pointer(req.write_data), C.int(req.write_data_length)),
-	})
-}
-
-// SharedDirectoryWriteRequest is sent by the TDP server to the client
-// to write to a file.
-func (c *Client) sharedDirectoryWriteRequest(req tdp.SharedDirectoryWriteRequest) C.CGOErrCode {
-	if c.cfg.AllowDirectorySharing {
-		if err := c.cfg.Conn.OutputMessage(req); err != nil {
-			c.cfg.Log.Errorf("failed to send SharedDirectoryWriteRequest: %v", err)
-			return C.ErrCodeFailure
-		}
-		return C.ErrCodeSuccess
-	}
-	return C.ErrCodeFailure
-}
-
-//export tdp_sd_delete_request
-func tdp_sd_delete_request(handle C.uintptr_t, req *C.CGOSharedDirectoryDeleteRequest) C.CGOErrCode {
-	return cgo.Handle(handle).Value().(*Client).sharedDirectoryDeleteRequest(tdp.SharedDirectoryDeleteRequest{
-		CompletionID: uint32(req.completion_id),
-		DirectoryID:  uint32(req.directory_id),
-		Path:         C.GoString(req.path),
-	})
-}
-
-// sharedDirectoryDeleteRequest is sent by the TDP server to the client
-// to request the deletion of a file or directory at path.
-func (c *Client) sharedDirectoryDeleteRequest(req tdp.SharedDirectoryDeleteRequest) C.CGOErrCode {
 	if !c.cfg.AllowDirectorySharing {
 		return C.ErrCodeFailure
 	}
 
 	if err := c.cfg.Conn.OutputMessage(req); err != nil {
-		c.cfg.Log.Errorf("failed to send SharedDirectoryAcknowledge: %v", err)
-		return C.ErrCodeFailure
-	}
-	return C.ErrCodeSuccess
-}
-
-//export tdp_sd_list_request
-func tdp_sd_list_request(handle C.uintptr_t, req *C.CGOSharedDirectoryListRequest) C.CGOErrCode {
-	return cgo.Handle(handle).Value().(*Client).sharedDirectoryListRequest(tdp.SharedDirectoryListRequest{
-		CompletionID: uint32(req.completion_id),
-		DirectoryID:  uint32(req.directory_id),
-		Path:         C.GoString(req.path),
-	})
-}
-
-// sharedDirectoryListRequest is sent by the TDP server to the client
-// to request the contents of a directory.
-func (c *Client) sharedDirectoryListRequest(req tdp.SharedDirectoryListRequest) C.CGOErrCode {
-	if !c.cfg.AllowDirectorySharing {
-		return C.ErrCodeFailure
-	}
-
-	if err := c.cfg.Conn.OutputMessage(req); err != nil {
-		c.cfg.Log.Errorf("failed to send SharedDirectoryAcknowledge: %v", err)
+		c.cfg.Log.Errorf("failed to send SharedDirectoryListRequest: %v", err)
 		return C.ErrCodeFailure
 	}
 	return C.ErrCodeSuccess
